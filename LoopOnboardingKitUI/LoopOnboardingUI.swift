//
//  LoopOnboardingUI.swift
//  LoopOnboardingKitUI
//
//  Created by Darin Krauss on 1/23/21.
//  Copyright © 2021 LoopKit Authors. All rights reserved.
//

import SwiftUI
import HealthKit
import LoopKit
import LoopKitUI
import LoopOnboardingKit

public final class LoopOnboardingUI: OnboardingUI {
    public static func createOnboarding() -> OnboardingUI {
        return Self()
    }

    public weak var onboardingDelegate: OnboardingDelegate?

    public let onboardingIdentifier = "LoopOnboarding"

    public var isOnboarded: Bool {
        didSet {
            guard isOnboarded != oldValue else { return }
            notifyDidUpdateState()
        }
    }

    var therapySettings: TherapySettings? {
        didSet {
            guard therapySettings != oldValue, let therapySettings = therapySettings else { return }
            notifyHasNewTherapySettings(therapySettings)
        }
    }

    init() {
        self.isOnboarded = false
    }

    public init?(rawState: RawState) {
        guard let isOnboarded = rawState["isOnboarded"] as? Bool else {
            return nil
        }

        self.isOnboarded = isOnboarded
    }

    public var rawState: RawState {
        return [
            "isOnboarded": isOnboarded
        ]
    }

    public func onboardingViewController(onboardingProvider: OnboardingProvider, preferredGlucoseUnit: HKUnit, colorPalette: LoopUIColorPalette) -> (UIViewController & OnboardingViewController) {
        return OnboardingUICoordinator(onboarding: self, onboardingProvider: onboardingProvider, initialTherapySettings: TherapySettings(), preferredGlucoseUnit: preferredGlucoseUnit, colorPalette: colorPalette)
    }

    private func notifyDidUpdateState() {
        onboardingDelegate?.onboardingDidUpdateState(self)
    }

<<<<<<< HEAD
    private func notifyHasNewTherapySettings(_ therapySettings: TherapySettings) {
        onboardingDelegate?.onboarding(self, hasNewTherapySettings: therapySettings)
=======
    public func onboardingViewController(cgmManagerProvider: CGMManagerProvider, pumpManagerProvider: PumpManagerProvider, serviceProvider: ServiceProvider, displayGlucoseUnitObservable: DisplayGlucoseUnitObservable, colorPalette: LoopUIColorPalette) -> (UIViewController & OnboardingViewController) {
        return OnboardingUICoordinator(initialTherapySettings: TherapySettings(), cgmManagerProvider: cgmManagerProvider, pumpManagerProvider: pumpManagerProvider, serviceProvider: serviceProvider, displayGlucoseUnitObservable: displayGlucoseUnitObservable, colorPalette: colorPalette)
>>>>>>> 102b2b08
    }
}<|MERGE_RESOLUTION|>--- conflicted
+++ resolved
@@ -53,20 +53,15 @@
         ]
     }
 
-    public func onboardingViewController(onboardingProvider: OnboardingProvider, preferredGlucoseUnit: HKUnit, colorPalette: LoopUIColorPalette) -> (UIViewController & OnboardingViewController) {
-        return OnboardingUICoordinator(onboarding: self, onboardingProvider: onboardingProvider, initialTherapySettings: TherapySettings(), preferredGlucoseUnit: preferredGlucoseUnit, colorPalette: colorPalette)
+    public func onboardingViewController(onboardingProvider: OnboardingProvider, displayGlucoseUnitObservable: DisplayGlucoseUnitObservable, colorPalette: LoopUIColorPalette) -> (UIViewController & OnboardingViewController) {
+        return OnboardingUICoordinator(onboarding: self, onboardingProvider: onboardingProvider, initialTherapySettings: TherapySettings(), displayGlucoseUnitObservable: displayGlucoseUnitObservable, colorPalette: colorPalette)
     }
 
     private func notifyDidUpdateState() {
         onboardingDelegate?.onboardingDidUpdateState(self)
     }
 
-<<<<<<< HEAD
     private func notifyHasNewTherapySettings(_ therapySettings: TherapySettings) {
         onboardingDelegate?.onboarding(self, hasNewTherapySettings: therapySettings)
-=======
-    public func onboardingViewController(cgmManagerProvider: CGMManagerProvider, pumpManagerProvider: PumpManagerProvider, serviceProvider: ServiceProvider, displayGlucoseUnitObservable: DisplayGlucoseUnitObservable, colorPalette: LoopUIColorPalette) -> (UIViewController & OnboardingViewController) {
-        return OnboardingUICoordinator(initialTherapySettings: TherapySettings(), cgmManagerProvider: cgmManagerProvider, pumpManagerProvider: pumpManagerProvider, serviceProvider: serviceProvider, displayGlucoseUnitObservable: displayGlucoseUnitObservable, colorPalette: colorPalette)
->>>>>>> 102b2b08
     }
 }